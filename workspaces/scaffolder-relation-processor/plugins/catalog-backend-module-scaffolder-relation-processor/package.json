{
  "name": "@backstage-community/plugin-catalog-backend-module-scaffolder-relation-processor",
  "description": "The scaffolder-relation-processor backend module for the catalog plugin.",
  "version": "1.2.7",
  "main": "src/index.ts",
  "types": "src/index.ts",
  "license": "Apache-2.0",
  "publishConfig": {
    "access": "public"
  },
  "repository": {
    "type": "git",
    "url": "https://github.com/backstage/community-plugins",
    "directory": "workspaces/scaffolder-relation-processor/plugins/catalog-backend-module-scaffolder-relation-processor"
  },
  "backstage": {
    "role": "backend-plugin-module",
    "pluginId": "scaffolder-relation-processor",
    "pluginPackage": "@backstage-community/plugin-catalog-backend-module-scaffolder-relation-processor"
  },
  "exports": {
    ".": "./src/index.ts",
    "./alpha": "./src/alpha.ts",
    "./package.json": "./package.json"
  },
  "typesVersions": {
    "*": {
      "alpha": [
        "src/alpha.ts"
      ],
      "package.json": [
        "package.json"
      ]
    }
  },
  "scripts": {
    "start": "backstage-cli package start",
    "build": "backstage-cli package build",
    "lint": "backstage-cli package lint",
    "test": "backstage-cli package test",
    "clean": "backstage-cli package clean",
    "prepack": "backstage-cli package prepack",
    "postpack": "backstage-cli package postpack",
    "postversion": "yarn run export-dynamic",
    "export-dynamic": "janus-cli package export-dynamic-plugin --no-embed-as-dependencies",
    "tsc": "tsc"
  },
  "dependencies": {
    "@backstage/backend-common": "^0.24.0",
    "@backstage/backend-dynamic-feature-service": "^0.3.0",
    "@backstage/backend-plugin-api": "^0.8.0",
    "@backstage/catalog-model": "^1.6.0",
    "@backstage/plugin-catalog-common": "^1.0.26",
    "@backstage/plugin-catalog-node": "^1.12.5"
  },
  "devDependencies": {
<<<<<<< HEAD
    "@backstage/backend-test-utils": "^0.4.4",
    "@backstage/cli": "^0.26.11",
    "@janus-idp/cli": "1.13.1"
=======
    "@backstage/backend-test-utils": "^0.5.0",
    "@backstage/cli": "^0.27.0",
    "@janus-idp/cli": "1.13.0"
>>>>>>> 56efde44
  },
  "files": [
    "dist",
    "config.d.ts",
    "dist-dynamic/*.*",
    "dist-dynamic/dist/**",
    "dist-dynamic/alpha/*"
  ]
}<|MERGE_RESOLUTION|>--- conflicted
+++ resolved
@@ -54,15 +54,9 @@
     "@backstage/plugin-catalog-node": "^1.12.5"
   },
   "devDependencies": {
-<<<<<<< HEAD
-    "@backstage/backend-test-utils": "^0.4.4",
-    "@backstage/cli": "^0.26.11",
-    "@janus-idp/cli": "1.13.1"
-=======
     "@backstage/backend-test-utils": "^0.5.0",
     "@backstage/cli": "^0.27.0",
-    "@janus-idp/cli": "1.13.0"
->>>>>>> 56efde44
+    "@janus-idp/cli": "1.13.1"
   },
   "files": [
     "dist",
